--- conflicted
+++ resolved
@@ -20,27 +20,18 @@
 
 Setup the directory structure and download the files as such for the rest of the automation to work
 ```
-<<<<<<< HEAD
 mkdir inputFiles/top_benchmark
 cd inputFiles/top_benchmark
 wget https://zenodo.org/records/2603256/files/train.h5
 wget https://zenodo.org/records/2603256/files/test.h5?download=1
 wget https://zenodo.org/records/2603256/files/val.h5?download=1
 cd ..
-=======
-Python discretize_auto.py --data_path inputFiles/qcd_lund_cut.root --nBins 41 31 --tag kt_deltaR --auto_const_q 0.9 --split_train_val --train_ratio 0.8
-
->>>>>>> 8c7a233e
 ```
 
 **Data Setup**
 To process the input root after download the Input Files:
 ```
-<<<<<<< HEAD
 source data_setup.sh
-=======
-python train.py  --num_epochs 5 --num_features 2 --num_bins 41 31 --data_path inputFiles/discretized/qcd_lund_cut_lundTree_kt_deltaR_train.h5
->>>>>>> 8c7a233e
 ```
 This calls the scripts `discretize.sh` (which is a wrapper around `preprocess.py`), `addEnergy.py` and `lunddata.py` in sequence
 
@@ -62,27 +53,42 @@
 To produce the qcd_lund.root file after download the Input files, process the code in Data Setup part.
 
 ```
-python discretize_auto.py --data_path inputFiles/qcd_lund.root --nBins 41 31 --tag kt_deltaR --auto_const_q 0.9 --split_train_val --train_ratio 0.8
+Python discretize_auto.py --data_path inputFiles/qcd_lund_cut.root --nBins 41 31 --tag kt_deltaR --auto_const_q 0.9 --split_train_val --train_ratio 0.8
+```
+
+To train a model run:
+```
+python train.py  --num_epochs 5 --num_features 2 --num_bins 41 31 --data_path inputFiles/discretized/qcd_lund_cut_lundTree_kt_deltaR_train.h5
+```
+
+To process the results:
 
 ```
-
-<<<<<<< HEAD
-To train a model run:
-=======
-Use --logMode for lunddata.py in data_detup.sh to output in log(1/deltaR) and log(kt) format, and deleta --logMode to produce deltaR and kt.
->>>>>>> 8c7a233e
-```
-python train.py  --num_epochs 5 --num_features 2 --num_bins 41 31 --data_path inputFiles/discretized/qcd_lund_lundTree_kt_deltaR_train.h5
+python sample_jets_auto.py --num_samples 10000 --model_dir models/test/
 ```
 
-<<<<<<< HEAD
-To process the results:
+**Input Files**
 
-=======
+
+Input files for this code can be found at https://zenodo.org/records/2603256
+
+
+**Data Setup**
+
+
+To process the input root after download the Input Files:
+```
+source date_setup.sh
+```
+
+Use --logMode for lunddata.py in data_detup.sh to output in log(1/deltaR) and log(kt) format, and deleta --logMode to produce deltaR and kt.
+```
+python lunddata.py --logMode
+```
+
 Add --swapAxes for lunddata.py to switch the tree order of root file from deltaR and kt to kt and deltaR.
->>>>>>> 8c7a233e
 ```
-python sample_jets_auto.py --num_samples 10000 --model_dir models/test/
+python lunddata.py --swapAxes
 ```
 
 Use lund_select.py to cut the output. --xmim --xmax is the cut on kt, --ymin --ymax is the cut on deltaR. 
